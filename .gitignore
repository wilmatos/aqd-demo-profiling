# Byte-compiled / optimized / DLL files
__pycache__/
*.py[cod]
*$py.class

# C extensions
*.so

# Distribution / packaging
.Python
build/
develop-eggs/
dist/
downloads/
eggs/
.eggs/
lib/
lib64/
parts/
sdist/
var/
wheels/
share/python-wheels/
*.egg-info/
.installed.cfg
*.egg
MANIFEST

# PyInstaller
#  Usually these files are written by a python script from a template
#  before PyInstaller builds the exe, so as to inject date/other infos into it.
*.manifest
*.spec

# Installer logs
pip-log.txt
pip-delete-this-directory.txt

# Unit test / coverage reports
htmlcov/
.tox/
.nox/
.coverage
.coverage.*
.cache
nosetests.xml
coverage.xml
*.cover
*.py,cover
.hypothesis/
.pytest_cache/
cover/

# Translations
*.mo
*.pot

# Django stuff:
*.log
local_settings.py
db.sqlite3
db.sqlite3-journal

# Flask stuff:
instance/
.webassets-cache

# Scrapy stuff:
.scrapy

# Sphinx documentation
docs/_build/

# PyBuilder
.pybuilder/
target/

# Jupyter Notebook
.ipynb_checkpoints

# IPython
profile_default/
ipython_config.py

# pyenv
#   For a library or package, you might want to ignore these files since the code is
#   intended to run in multiple environments; otherwise, check them in:
# .python-version

# pipenv
#   According to pypa/pipenv#598, it is recommended to include Pipfile.lock in version control.
#   However, in case of collaboration, if having platform-specific dependencies or dependencies
#   having no cross-platform support, pipenv may install dependencies that don't work, or not
#   install all needed dependencies.
#Pipfile.lock

# UV
#   Similar to Pipfile.lock, it is generally recommended to include uv.lock in version control.
#   This is especially recommended for binary packages to ensure reproducibility, and is more
#   commonly ignored for libraries.
#uv.lock

# poetry
#   Similar to Pipfile.lock, it is generally recommended to include poetry.lock in version control.
#   This is especially recommended for binary packages to ensure reproducibility, and is more
#   commonly ignored for libraries.
#   https://python-poetry.org/docs/basic-usage/#commit-your-poetrylock-file-to-version-control
#poetry.lock

# pdm
#   Similar to Pipfile.lock, it is generally recommended to include pdm.lock in version control.
#pdm.lock
#   pdm stores project-wide configurations in .pdm.toml, but it is recommended to not include it
#   in version control.
#   https://pdm.fming.dev/latest/usage/project/#working-with-version-control
.pdm.toml
.pdm-python
.pdm-build/

# PEP 582; used by e.g. github.com/David-OConnor/pyflow and github.com/pdm-project/pdm
__pypackages__/

# Celery stuff
celerybeat-schedule
celerybeat.pid

# SageMath parsed files
*.sage.py

# Environments
.env
.venv
env/
venv/
ENV/
env.bak/
venv.bak/

# Spyder project settings
.spyderproject
.spyproject

# Rope project settings
.ropeproject

# mkdocs documentation
/site

# mypy
.mypy_cache/
.dmypy.json
dmypy.json

# Pyre type checker
.pyre/

# pytype static type analyzer
.pytype/

# Cython debug symbols
cython_debug/

# PyCharm
#  JetBrains specific template is maintained in a separate JetBrains.gitignore that can
#  be found at https://github.com/github/gitignore/blob/main/Global/JetBrains.gitignore
#  and can be added to the global gitignore or merged into this file.  For a more nuclear
#  option (not recommended) you can uncomment the following to ignore the entire idea folder.
#.idea/

# PyPI configuration file
.pypirc
<<<<<<< HEAD
*.jpg
=======

# Generated image files
*.jpg

# Profiling data and reports
>>>>>>> da3b31ea
*.prof
*.png
*.dot
callgrind.out
<<<<<<< HEAD
.amazonq/
=======

# Amazon Q temporary files
.amazonq/

# Python installer script
>>>>>>> da3b31ea
get-pip.py<|MERGE_RESOLUTION|>--- conflicted
+++ resolved
@@ -169,26 +169,18 @@
 
 # PyPI configuration file
 .pypirc
-<<<<<<< HEAD
-*.jpg
-=======
 
 # Generated image files
 *.jpg
 
 # Profiling data and reports
->>>>>>> da3b31ea
 *.prof
 *.png
 *.dot
 callgrind.out
-<<<<<<< HEAD
-.amazonq/
-=======
 
 # Amazon Q temporary files
 .amazonq/
 
 # Python installer script
->>>>>>> da3b31ea
 get-pip.py